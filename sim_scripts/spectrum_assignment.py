# Standard library imports
import itertools
from typing import List
from operator import itemgetter

# Third-party library imports
import numpy as np


class SpectrumAssignment:  # pylint: disable=too-few-public-methods
    """
    Finds available spectrum slots for a given request.
    """

    def __init__(self, path: List[int] = None, slots_needed: int = None, net_spec_db: dict = None,
                 guard_slots: int = None, single_core: bool = False, is_sliced: bool = False, alloc_method: str = None):
        """
        Initializes the SpectrumAssignment class.

        :param path: A list of integers representing the path for the request.
        :type path: List[int]

        :param slots_needed: An integer representing the number of spectral slots needed to allocate the request.
        :type slots_needed: int

        :param net_spec_db: A dictionary representing the network spectrum database.
        :type net_spec_db: dict

        :param guard_slots: An integer representing the number of slots dedicated to the guard band.
        :type guard_slots: int

        :param single_core: A boolean value indicating whether we are allowed to slice to only a single core or not.
        :type single_core: bool

        :param is_sliced: A boolean value indicating whether the request is allowed to be sliced.
        :type is_sliced: bool

        :param alloc_method: A string representing the allocation policy.
        :type alloc_method: str
        """
        self.path = path
        self.single_core = single_core
        self.is_sliced = is_sliced
        self.alloc_method = alloc_method
        self.slots_needed = slots_needed
        self.guard_slots = guard_slots
        self.net_spec_db = net_spec_db

        # The flag to determine whether the request can be allocated
        self.is_free = True
        # A matrix containing the cores for each link in the network
        self.cores_matrix = None
        # The reversed version of the cores matrix
        self.rev_cores_matrix = None
        # The total number of slots per core
        self.slots_per_core = None
        # The total number of cores per link
        self.cores_per_link = None

        # The final response from this class
        self.response = {'core_num': None, 'start_slot': None, 'end_slot': None}

    def _check_other_links(self, core_num, start_slot, end_slot):
        """
        Given that one link is available, check all other links in the path. Core and spectrum assignments
        MUST be the same.

        :param core_num: The core in which to look for the free spectrum
        :type core_num: int

        :param start_slot: The starting index of the potentially free spectrum
        :type start_slot: int

        :param end_slot: The ending index
        :type end_slot: int

        :return: None
        """
        self.is_free = True
        for i in range(len(self.path) - 1):
            link = (self.path[i], self.path[i + 1])
            rev_link = (self.path[i + 1], self.path[i])

            if not self._link_has_free_spectrum(link, core_num, start_slot, end_slot):
                self.is_free = False
                return

            if not self._link_has_free_spectrum(rev_link, core_num, start_slot, end_slot):
                self.is_free = False
                return

    def _link_has_free_spectrum(self, sub_path, core_num, start_slot, end_slot):
        """
        Check whether a link has the same spectrum assignment as the given core and whether the
        spectrum in the given range is free.

        :param sub_path: The sub-path to check
        :type sub_path: Tuple[str, str]

        :param core_num: The core in which to look for the free spectrum
        :type core_num: int

        :param start_slot: The starting index of the potentially free spectrum
        :type start_slot: int

        :param end_slot: The ending index
        :type end_slot: int

        :return: True if the spectrum is free and assigned to the given core, False otherwise
        """
        link = self.net_spec_db[sub_path]['cores_matrix'][core_num][start_slot:end_slot]
        return set(link) == {0.0}

    def _best_fit_allocation(self):
        """
        Searches for and allocates the best-fit super channel on each link along the path.

        :return: None
        """
        res_list = []

        # Get all potential super channels
        for (src, dest) in zip(self.path[:-1], self.path[1:]):
            for core_num in range(self.cores_per_link):
                core_arr = self.net_spec_db[(src, dest)]['cores_matrix'][core_num]
                open_slots_arr = np.where(core_arr == 0)[0]

                tmp_matrix = [list(map(itemgetter(1), g)) for k, g in
                              itertools.groupby(enumerate(open_slots_arr), lambda i_x: i_x[0] - i_x[1])]
                for channel in tmp_matrix:
                    if len(channel) >= self.slots_needed:
                        res_list.append({'link': (src, dest), 'core': core_num, 'channel': channel})

        # Sort the list of candidate super channels
        sorted_list = sorted(res_list, key=lambda d: len(d['channel']))

        for channel_dict in sorted_list:
            for start_index in channel_dict['channel']:
                end_index = (start_index + self.slots_needed + self.guard_slots) - 1
                if end_index not in channel_dict['channel']:
                    break

                if len(self.path) > 2:
                    self._check_other_links(channel_dict['core'], start_index, end_index + self.guard_slots)

                if self.is_free is not False or len(self.path) <= 2:
                    self.response = {'core_num': channel_dict['core'], 'start_slot': start_index,
                                     'end_slot': end_index + self.guard_slots}
                    return

    def _handle_first_last(self, flag: str = None, des_core: int = None):
        """
        Handles either first-fit or last-fit spectrum allocation.

        :param flag: A flag to determine which allocation method we'd like to use.
        :type flag: str

        :param des_core: Determine if we'd like to force allocation onto a certain core.
        :type des_core: int
        """
        # TODO: Check if this works properly
        if des_core is not None:
            matrix = self.cores_matrix[des_core]
            start = des_core
        else:
            matrix = self.cores_matrix
            start = 0

        for core_num, core_arr in enumerate(matrix, start=start):
            # To account for ONLY single core light segment slicing
            if core_num > 0 and self.single_core and self.is_sliced:
                break

            if flag == 'first_fit':
                open_slots_arr = np.where(core_arr == 0)[0]
            elif flag == 'last_fit':
                # TODO: Ensure this works
                open_slots_arr = reversed(np.where(core_arr == 0)[0])
            else:
                raise ValueError(f'Allocation flag not recognized, expected first or last, got: {flag}')

            # Source: https://stackoverflow.com/questions/3149440/splitting-list-based-on-missing-numbers-in-a-sequence
            open_slots_matrix = [list(map(itemgetter(1), g)) for k, g in
                                 itertools.groupby(enumerate(open_slots_arr), lambda i_x: i_x[0] - i_x[1])]

            for tmp_arr in open_slots_matrix:
                if len(tmp_arr) >= (self.slots_needed + self.guard_slots):
                    for start_index in tmp_arr:
                        end_index = (start_index + self.slots_needed + self.guard_slots) - 1
                        if end_index not in tmp_arr:
                            break

                        if len(self.path) > 2:
                            self._check_other_links(core_num, start_index, end_index + self.guard_slots)

                        if self.is_free is not False or len(self.path) <= 2:
                            self.response = {'core_num': core_num, 'start_slot': start_index,
                                             'end_slot': end_index + self.guard_slots}
                            return

    def find_free_spectrum(self):
        """
        Finds available spectrum to allocate a request based on the chosen allocation policy.

        :return: A dictionary with the available core, starting index, and ending index if available.
                 Otherwise, returns False.
        :rtype: dict or bool
        """
        # Ensure spectrum from 'A' to 'B' and 'B' to 'A' are free
        self.cores_matrix = self.net_spec_db[(self.path[0], self.path[1])]['cores_matrix']
        self.rev_cores_matrix = self.net_spec_db[(self.path[1], self.path[0])]['cores_matrix']

        if self.cores_matrix is None or self.rev_cores_matrix is None:
            raise ValueError('Bi-directional link not found in network spectrum database.')

        self.slots_per_core = len(self.cores_matrix[0])
        self.cores_per_link = len(self.cores_matrix)

        # TODO: Add core num here!
        if self.alloc_method == 'best_fit':
            self._best_fit_allocation()
        elif self.alloc_method in ('first_fit', 'last_fit'):
            self._handle_first_last(flag=self.alloc_method)
        else:
            raise NotImplementedError(f'Expected first_fit or best_fit, got: {self.alloc_method}')

        # If the start slot is none, a request couldn't be allocated
        if self.response['start_slot'] is None:
            return False

<<<<<<< HEAD
        return self.response


    def first_fit_spectrum_allocation(self, core_num, core_arr):
        """
        Loops through each core and finds the starting and ending indexes of where the request can be assigned using the
        first-fit allocation policy.

        :return: None
        """


        open_slots_arr = np.where(core_arr == 0)[0]
        # Source: https://stackoverflow.com/questions/3149440/splitting-list-based-on-missing-numbers-in-a-sequence
        open_slots_matrix = [list(map(itemgetter(1), g)) for k, g in
                                itertools.groupby(enumerate(open_slots_arr), lambda i_x: i_x[0] - i_x[1])]

        # First fit allocation
        for tmp_arr in open_slots_matrix:
            if len(tmp_arr) >= (self.slots_needed + self.guard_slots):
                for start_index in tmp_arr:
                    # if self.guard_slots:
                    end_index = (start_index + self.slots_needed + self.guard_slots) - 1
                    # else:
                    #     end_index = start_index + self.slots_needed 
                    if end_index not in tmp_arr:
                        break

                    if len(self.path) > 2:
                        self.check_other_links(core_num, start_index, end_index + self.guard_slots)

                    if self.is_free is not False or len(self.path) <= 2:
                        self.response = {'core_num': core_num, 'start_slot': start_index,
                                            'end_slot': end_index + self.guard_slots}
                        return
    
    def last_fit_spectrum_allocation(self, core_num, core_arr):
        """
        Loops through each core and finds the starting and ending indexes of where the request can be assigned using the
        first-fit allocation policy.

        :return: None
        """


        open_slots_arr = np.where(core_arr == 0)[0]
        # Source: https://stackoverflow.com/questions/3149440/splitting-list-based-on-missing-numbers-in-a-sequence
        open_slots_matrix = [list(map(itemgetter(1), g)) for k, g in
                                itertools.groupby(enumerate(open_slots_arr), lambda i_x: i_x[0] - i_x[1])]

        # First fit allocation
        for tmp_arr in reversed(open_slots_matrix):
            if len(tmp_arr) >= (self.slots_needed + self.guard_slots):
                for start_index in tmp_arr:
                    # if self.guard_slots:
                    end_index = (start_index + self.slots_needed + self.guard_slots) - 1
                    # else:
                    #     end_index = start_index + self.slots_needed 
                    if end_index not in tmp_arr:
                        break

                    if len(self.path) > 2:
                        self.check_other_links(core_num, start_index, end_index + self.guard_slots)

                    if self.is_free is not False or len(self.path) <= 2:
                        self.response = {'core_num': core_num, 'start_slot': start_index,
                                            'end_slot': end_index + self.guard_slots}
                        return

    def _find_free_slots(self, link_num: int):
        """
        Finds the number of free channels on any given link.

        :param link_num: The link number to search for channels on.
        :type link_num: int

        :return: A matrix containing the indexes to occupied or unoccupied slots on the link.
        :rtype: dict
        """
        link = self.net_spec_db[link_num]['cores_matrix']
        final_slots = {}
        for cno in range(len(link)):
            indexes =  np.where(link[cno] == 0)[0]
            final_slots.update({cno:indexes})

        return final_slots
    
    
    def _find_free_channels(self, link_num: int, free_slots: dict):
        """
        Finds the number of free channels on any given link.

        :param link_num: The link number to search for channels on.
        :type link_num: int

        :param A matrix containing the indexes to occupied or unoccupied slots on the link.
        :type: dict
        
        :return: A matrix containing the indexes to occupied or unoccupied super channels on the link.
        :rtype: list
        """
        final_channels = {}
        for cno in free_slots:
            channels = []
            curr_channel = []
            # for i, idx in enumerate(free_slots[cno]):
            #     if i == 0:
            #         curr_channel.append(idx)
            #     elif idx == free_slots[cno][i - 1] + 1:
            #         curr_channel.append(idx)
            #         if len(curr_channel) == self.slots_needed:
            #             channels.append(curr_channel)
            #             curr_channel = []
            #     else:
            #         curr_channel = []
            
            for i, idx in enumerate(free_slots[cno]):
                for j in range(0, self.slots_needed):
                    if idx+j in free_slots[cno]:
                        curr_channel.append(idx+j)
                    else:
                        curr_channel = []
                        break
                if len(curr_channel) == self.slots_needed:
                    channels.append(curr_channel)
                    curr_channel = []
                    
                    
                    
            # Check if the last group forms a subarray
            if len(curr_channel) == self.slots_needed:
                channels.append(curr_channel)
            final_channels.update({cno: channels})

        return final_channels
    
    def dict_intersection(input_dict):
        # Convert dictionary values to sets
        sets = [set(values) for values in input_dict.values()]
        
        # Find the intersection of the sets
        intersection_set = set.intersection(*sets)
    
        return intersection_set

    def _cores_status(self):
        free_slots = {}
        free_channels = {}
        slots_intersection = {}
        channel_intersection = {}
        for source, destination in zip(self.path, self.path[1:]):
            free_slots.update({ (source, destination) : self._find_free_slots( link_num = (source, destination)) })
            free_channels.update({ (source, destination) : self._find_free_channels( link_num = (source, destination), free_slots = free_slots[(source, destination) ]) })
            for cno in free_slots[(source, destination)]:
                if cno not in slots_intersection:
                    slots_intersection.update({ cno : set(free_slots[(source, destination)][cno])})
                    channel_intersection.update({cno : free_channels[(source, destination)][cno]})
                else:
                    slots_intersection[cno] = slots_intersection[cno].intersection(free_slots[(source, destination)][cno])  
                    channel_intersection[cno] = [item for item in channel_intersection[cno] if item in free_channels[(source, destination)][cno]]
        return free_slots, slots_intersection, channel_intersection
            
    def _find_taken_channels(self):
        """
        Finds the number of taken channels on any given link.

        :return: A matrix containing the indexes to occupied or unoccupied super channels on the link.
        :rtype: list
        """
        taken_channels = {}
        for source, destination in zip(self.path, self.path[1:]): 
            taken_channels.update({(source, destination):{}})
            for cno, link in enumerate(self.net_spec_db[(source, destination)]['cores_matrix']):
                channels = []
                curr_channel = []
                #link = self.net_spec_db[(source, destination)]['cores_matrix'][cno]

                for value in link:
                    if value > 0:
                        curr_channel.append(value)
                    elif value < 0 and curr_channel:
                        channels.append(curr_channel)
                        curr_channel = []

                if curr_channel:
                    channels.append(curr_channel)
                taken_channels[(source, destination)].update({cno:channels})

        return taken_channels     
    
    
       
    def _find_overlapped_channel(self, channel_intersection, free_slots):
        """
        Finds the number of taken channels on any given link.

        :return: A matrix containing the indexes to occupied or unoccupied super channels on the link.
        :rtype: list
        """
        # TODO: counting overlapping in each link and slots
        overlapped_channels = {}
        non_overlapped_channels = {}
        for cno in channel_intersection:
            overlapped_channels.update( { cno : []} )
            non_overlapped_channels.update( { cno : []} )
            for i, slot_list in enumerate(channel_intersection[cno]):
                overlaped_cnt = 0
                for linknum in free_slots:
                    for sln in slot_list:
                        for cno2 in free_slots[linknum]:
                            if cno != cno2:
                                if cno == 6 and sln not in free_slots[linknum][cno2]:
                                    overlaped_cnt += 1
                                if cno != 6:
                                    before = 5 if cno == 0 else cno - 1
                                    after = 0 if cno == 5 else cno + 1
                                    if sln not in free_slots[linknum][before]:
                                        overlaped_cnt += 1
                                    if sln not in free_slots[linknum][after]:
                                        overlaped_cnt += 1
                                    if sln not in free_slots[linknum][6]:
                                        overlaped_cnt += 1              
                        if overlaped_cnt != 0:
                            overlapped_channels[cno].append(slot_list)
                            break
                    if overlaped_cnt != 0:
                        break
                if overlaped_cnt == 0:
                    non_overlapped_channels[cno].append(slot_list)
        return non_overlapped_channels, overlapped_channels
                    
        
        
        
                     
    def xt_aware_core_allocation(self):
        """
        Loops through each core and finds the starting and ending indexes of where the request can be assigned using the
        first-fit allocation policy.

        :return: None
        """
        no_free_slot = {}
        free_slots, slots_intersection, channel_intersection = self._cores_status()
        non_overlapped_channels, overlapped_channels = self._find_overlapped_channel(channel_intersection, free_slots)
        statistics = {}
        sorted_cores = sorted(non_overlapped_channels, key=lambda k: len(non_overlapped_channels[k]))
        if len(sorted_cores) > 1:
            if 6 in sorted_cores:
                sorted_cores.remove(6)
        return sorted_cores[0]
        # for cno in channel_intersection:
        #     statistics.update({cno:{}})
        #     if len(channel_intersection[cno]) != 0:
        #         statistics[cno].update({"overlapped":len(overlapped_channels[cno])/ len(channel_intersection[cno])})
        #         statistics[cno].update({"nonoverlapped":len(non_overlapped_channels[cno])/ len(channel_intersection[cno])})
        # taken_channels = self._find_taken_channels()
        # for core_num, core_arr in enumerate(channel_intersection):
        #     print(core_num)
                
=======
        return self.response
>>>>>>> c1556f8c
<|MERGE_RESOLUTION|>--- conflicted
+++ resolved
@@ -228,7 +228,6 @@
         if self.response['start_slot'] is None:
             return False
 
-<<<<<<< HEAD
         return self.response
 
 
@@ -488,7 +487,4 @@
         # taken_channels = self._find_taken_channels()
         # for core_num, core_arr in enumerate(channel_intersection):
         #     print(core_num)
-                
-=======
-        return self.response
->>>>>>> c1556f8c
+                