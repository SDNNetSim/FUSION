import os

import networkx as nx
import numpy as np

from arg_scripts.routing_args import RoutingProps
from helper_scripts.routing_helpers import RoutingHelpers
<<<<<<< HEAD
from helper_scripts.sim_helpers import find_path_len, get_path_mod, find_free_slots, sort_nested_dict_vals, get_path_mod_fixedgrid
=======
from helper_scripts.sim_helpers import (find_path_len, get_path_mod, find_free_slots, sort_nested_dict_vals,
                                        find_path_cong, find_path_frag)
>>>>>>> 4c09db76


class Routing:
    """
    This class contains methods related to routing network requests.
    """

    def __init__(self, engine_props: dict, sdn_props: object):
        self.engine_props = engine_props
        self.sdn_props = sdn_props
        self.route_props = RoutingProps()

        self.route_help_obj = RoutingHelpers(engine_props=self.engine_props, sdn_props=self.sdn_props,
                                             route_props=self.route_props)

    def _find_most_cong_link(self, path_list: list):
        most_cong_link = None
        most_cong_slots = -1

        for i in range(len(path_list) - 1):
            link_dict = self.sdn_props.net_spec_dict[(path_list[i], path_list[i + 1])]
            free_slots = 0
            for band in link_dict['cores_matrix']:
                cores_matrix = link_dict['cores_matrix'][band]
                for core_arr in cores_matrix:
                    free_slots += np.sum(core_arr == 0)

            if free_slots < most_cong_slots or most_cong_link is None:
                most_cong_slots = free_slots
                most_cong_link = link_dict

        self.route_props.paths_matrix.append({'path_list': path_list,
                                              'link_dict': {'link': most_cong_link,
                                                            'free_slots': most_cong_slots}})

    def _find_least_cong(self):
        # Sort dictionary by number of free slots, descending
        sorted_paths_list = sorted(self.route_props.paths_matrix, key=lambda d: d['link_dict']['free_slots'],
                                   reverse=True)

        self.route_props.paths_matrix = [sorted_paths_list[0]['path_list']]
        self.route_props.weights_list = [int(sorted_paths_list[0]['link_dict']['free_slots'])]
        # TODO: Constant QPSK format (Ask Arash)
        self.route_props.mod_formats_matrix.append(['QPSK'])

    def find_least_cong(self):
        """
        Find the least congested path in the network.
        """
        all_paths_obj = nx.shortest_simple_paths(self.engine_props['topology'], self.sdn_props.source,
                                                 self.sdn_props.destination)
        min_hops = None
        for i, path_list in enumerate(all_paths_obj):
            num_hops = len(path_list)
            if i == 0:
                min_hops = num_hops
                self._find_most_cong_link(path_list=path_list)
            else:
                if num_hops <= min_hops + 1:
                    self._find_most_cong_link(path_list=path_list)
                # We exceeded minimum hops plus one, return the best path
                else:
                    self._find_least_cong()
                    return

    def find_least_weight(self, weight: str):
        """
        Find the path with respect to a given weight.

        :param weight: Determines the weight to consider for finding the path.
        """
        paths_obj = nx.shortest_simple_paths(G=self.sdn_props.topology, source=self.sdn_props.source,
                                             target=self.sdn_props.destination, weight=weight)

        for path_list in paths_obj:
            # If cross-talk or congestion, our path weight is the summation across the path
            if weight in ('xt_cost', 'cong_cost', 'frag_cost'):
                resp_weight = sum(self.sdn_props.topology[path_list[i]][path_list[i + 1]][weight]
                                  for i in range(len(path_list) - 1))

                mod_formats = sort_nested_dict_vals(original_dict=self.sdn_props.mod_formats_dict,
                                                    nested_key='max_length')
                path_len = find_path_len(path_list=path_list, topology=self.sdn_props.topology)
                mod_format_list = list()
                for mod_format in mod_formats:
                    if self.sdn_props.mod_formats_dict[mod_format]['max_length'] >= path_len:
                        mod_format_list.append(mod_format)
                    else:
                        mod_format_list.append(False)

                self.route_props.mod_formats_matrix.append(mod_format_list)
            else:
                resp_weight = find_path_len(path_list=path_list, topology=self.sdn_props.topology)
                mod_format = get_path_mod(self.sdn_props.mod_formats, resp_weight)
                self.route_props.mod_formats_matrix.append([mod_format])

            self.route_props.weights_list.append(resp_weight)
            self.route_props.paths_matrix.append(path_list)
            break

    def find_least_frag(self):
        """
        Finds and selects the path with the least average fragmentation ratio.
        """
        for link_tuple in list(self.sdn_props.net_spec_dict.keys())[::2]:
            source, destination = link_tuple
            path_list = [source, destination]

            # Compute average fragmentation on this direct link
            frag_score = find_path_frag(path_list=path_list,
                                        net_spec_dict=self.sdn_props.net_spec_dict)

            # Store frag score for both directions if bidirectional
            self.sdn_props.topology[source][destination]['frag_cost'] = frag_score
            self.sdn_props.topology[destination][source]['frag_cost'] = frag_score  # if symmetric

        self.find_least_weight(weight='frag_cost')

    def find_k_shortest(self):
        """
        Finds the k-shortest paths with respect to length from source to destination.
        """
        # This networkx function will always return the shortest paths in order
        paths_obj = nx.shortest_simple_paths(G=self.engine_props['topology'], source=self.sdn_props.source,
                                             target=self.sdn_props.destination, weight='length')

        for k, path_list in enumerate(paths_obj):
            if k > self.engine_props['k_paths'] - 1:
                break
            path_len = find_path_len(path_list=path_list, topology=self.engine_props['topology'])
            chosen_bw = self.sdn_props.bandwidth
            if not self.engine_props['pre_calc_mod_selection']:
                mod_formats_list = [get_path_mod_fixedgrid(mods_dict=self.engine_props['mod_per_bw'][chosen_bw], path_len=path_len) if self.engine_props['fixed_grid'] else
                    get_path_mod(mods_dict=self.engine_props['mod_per_bw'][chosen_bw], path_len=path_len)]
            else:
                mod_formats_dict = sort_nested_dict_vals(original_dict=self.sdn_props.mod_formats_dict,
                                                         nested_key='max_length')
                mod_formats_list = list(mod_formats_dict.keys())
            self.route_props.paths_matrix.append(path_list)
            self.route_props.mod_formats_matrix.append(mod_formats_list)
            self.route_props.weights_list.append(path_len)

    def find_least_nli(self):
        """
        Finds and selects the path with the least amount of non-linear impairment.
        """
        # Bidirectional links are identical, therefore, we don't have to check each one
        for link_tuple in list(self.sdn_props.net_spec_dict.keys())[::2]:
            source, destination = link_tuple[0], link_tuple[1]
            num_spans = self.sdn_props.topology[source][destination]['length'] / self.route_props.span_len
            bandwidth = self.sdn_props.bandwidth
            # TODO: Constant QPSK for slots needed (Ask Arash)
            slots_needed = self.engine_props['mod_per_bw'][bandwidth]['QPSK']['slots_needed']
            self.sdn_props.slots_needed = slots_needed

            link_cost = self.route_help_obj.get_nli_cost(link_tuple=link_tuple, num_span=num_spans)
            self.sdn_props.topology[source][destination]['nli_cost'] = link_cost

        self.find_least_weight(weight='nli_cost')

    def find_least_xt(self):
        """
        Finds the path with the least amount of intra-core crosstalk interference.

        :return: The selected path with the least amount of interference.
        :rtype: list
        """
        # At the moment, we have identical bidirectional links (no need to loop over all links)
        for link_list in list(self.sdn_props.net_spec_dict.keys())[::2]:
            source, destination = link_list[0], link_list[1]
            num_spans = self.sdn_props.topology[source][destination]['length'] / self.route_props.span_len

            free_slots_dict = find_free_slots(net_spec_dict=self.sdn_props.net_spec_dict, link_tuple=link_list)
            xt_cost = self.route_help_obj.find_xt_link_cost(free_slots_dict=free_slots_dict, link_list=link_list)

            if self.engine_props['xt_type'] == 'with_length':
                if self.route_props.max_link_length is None:
                    self.route_help_obj.get_max_link_length()

                link_cost = self.sdn_props.topology[source][destination]['length'] / \
                            self.route_props.max_link_length
                link_cost *= self.engine_props['beta']
                link_cost += (1 - self.engine_props['beta']) * xt_cost
            elif self.engine_props['xt_type'] == 'without_length':
                link_cost = num_spans * xt_cost
            else:
                raise ValueError(f"XT type not recognized, expected with or without_length, "
                                 f"got: {self.engine_props['xt_type']}")

            self.sdn_props.topology[source][destination]['xt_cost'] = link_cost
            self.sdn_props.topology[destination][source]['xt_cost'] = link_cost

        self.find_least_weight(weight='xt_cost')

    def _init_route_info(self):
        self.route_props.paths_matrix = list()
        self.route_props.mod_formats_matrix = list()
        self.route_props.weights_list = list()
        self.route_props.path_index_list = list()
        self.route_props.connection_index = None

    # TODO: Put all pre-loaded stuff in a JSON or similar file structure
    def load_k_shortest(self):
        """
        Load the k-shortest paths from an external file.
        """
        base_path = os.path.join('data', 'pre_calc', self.engine_props['network'], 'paths')

        if self.engine_props['network'] == 'USbackbone60':
            file_path = os.path.join(base_path, 'USB6014-10SP.npy')
            loaded_data_dict = np.load(file_path, allow_pickle=True)
        elif self.engine_props['network'] == 'Spainbackbone30':
            file_path = os.path.join(base_path, 'SPNB3014-10SP.npy')
            loaded_data_dict = np.load(file_path, allow_pickle=True)
        else:
            raise ValueError(f"Missing precalculated path dataset for '{self.engine_props['network']}' topology")
        src_des_list = [int(self.sdn_props.source), int(self.sdn_props.destination)]

        path_cnt = 0
        for pre_comp_matrix in loaded_data_dict:
            paths_calculated = 0
            src_dest_index = 5
            first_node = pre_comp_matrix[src_dest_index][0][0][0][0]
            last_node = pre_comp_matrix[src_dest_index][0][0][0][-1]
            if first_node in src_des_list and last_node in src_des_list:
                self.route_props.connection_index = path_cnt
                for path in pre_comp_matrix[5][0]:
                    if paths_calculated == self.engine_props['k_paths']:
                        break
                    if first_node == int(self.sdn_props.source):
                        temp_path = list(path[0])
                    else:
                        temp_path = list(path[0][::-1])

                    temp_path = list(map(str, temp_path))
                    path_len = pre_comp_matrix[3][0][paths_calculated]
                    if path_len.dtype != np.float64:
                        path_len = path_len.astype(np.float64)
                    mod_formats_dict = sort_nested_dict_vals(original_dict=self.sdn_props.mod_formats_dict,
                                                             nested_key='max_length')
                    mod_formats_list = list(mod_formats_dict.keys())
                    self.route_props.paths_matrix.append(temp_path)
                    self.route_props.mod_formats_matrix.append(mod_formats_list[::-1])
                    self.route_props.weights_list.append(path_len)
                    self.route_props.path_index_list.append(paths_calculated)

                    paths_calculated += 1
                break
            path_cnt += 1

    # TODO: (version 5.5-6) Break up for organizational purposes
    def find_cong_aware(self):
        """
        Congestion‑aware k‑shortest routing.

        For the first k shortest‑length candidate paths we compute

            score = alpha * mean_path_congestion
                  + (1 - alpha) * (path_len / max_len_in_set)

        All k paths are stored in route_props.*, **sorted by score** so the
        downstream allocator will try the most promising path first, then
        the second, etc.—identical control flow to find_k_shortest().
        """

        # -------- 0 | gather k shortest‑length paths -------------------------
        # α can be set per‑experiment in your YAML / JSON config
        alpha = float(self.engine_props.get("ca_alpha", 0.3))  # default 0.25
        k = int(self.engine_props.get("k_paths"))  # unchanged
        paths_iter = nx.shortest_simple_paths(
            G=self.engine_props["topology"],
            source=self.sdn_props.source,
            target=self.sdn_props.destination,
            weight="length",
        )

        cand_paths, path_lens, path_congs = [], [], []
        for idx, path in enumerate(paths_iter):
            if idx >= k:
                break
            cand_paths.append(path)

            # length (same helper you already use elsewhere)
            plen = find_path_len(path_list=path, topology=self.engine_props["topology"])
            path_lens.append(plen)

            # mean congestion feature — exactly what the RL agent sees
            mean_cong, _ = find_path_cong(path_list=path,
                                          net_spec_dict=self.sdn_props.net_spec_dict)
            path_congs.append(mean_cong)

        if not cand_paths:  # safety guard
            self.route_props.blocked = True  # consistent with other funcs
            return

        # -------- 1 | compute scores & sort paths ----------------------------
        path_lens = np.asarray(path_lens, dtype=float)
        path_congs = np.asarray(path_congs, dtype=float)

        max_len = path_lens.max() if path_lens.max() > 0 else 1.0
        hop_norm = path_lens / max_len
        scores = alpha * path_congs + (1.0 - alpha) * hop_norm

        # sort indices by score ascending
        order = scores.argsort()

        # -------- 2 | populate route_props in that order ---------------------
        chosen_bw = self.sdn_props.bandwidth
        for idx in order:
            p = cand_paths[idx]
            plen = path_lens[idx]
            sc = float(scores[idx])

            # modulation list (mirrors logic in find_k_shortest)
            if not self.engine_props["pre_calc_mod_selection"]:
                mod_list = [
                    get_path_mod(
                        mods_dict=self.engine_props["mod_per_bw"][chosen_bw],
                        path_len=plen,
                    )
                ]
            else:
                mods_sorted = sort_nested_dict_vals(
                    original_dict=self.sdn_props.mod_formats_dict,
                    nested_key="max_length",
                )
                mod_list = list(mods_sorted.keys())

            self.route_props.paths_matrix.append(p)
            self.route_props.mod_formats_matrix.append(mod_list)
            self.route_props.weights_list.append(sc)

    def get_route(self):
        """
        Controls the class by finding the appropriate routing function.

        :return: None
        """
        self._init_route_info()

        if self.engine_props['route_method'] == 'nli_aware':
            self.find_least_nli()
        elif self.engine_props['route_method'] == 'xt_aware':
            self.find_least_xt()
        elif self.engine_props['route_method'] == 'least_congested':
            self.find_least_cong()
        elif self.engine_props['route_method'] == 'shortest_path':
            self.find_least_weight(weight='length')
        elif self.engine_props['route_method'] == 'k_shortest_path':
            self.find_k_shortest()
        elif self.engine_props['route_method'] == 'external_ksp':
            self.load_k_shortest()
        # TODO: Need to change 'least congested' name above, as it doesn't find the mean least congested path
        elif self.engine_props['route_method'] == 'cong_aware':
            self.find_cong_aware()
        elif self.engine_props['route_method'] == 'frag_aware':
            self.find_least_frag()
        else:
            raise NotImplementedError(f"Routing method not recognized, got: {self.engine_props['route_method']}.")<|MERGE_RESOLUTION|>--- conflicted
+++ resolved
@@ -5,12 +5,8 @@
 
 from arg_scripts.routing_args import RoutingProps
 from helper_scripts.routing_helpers import RoutingHelpers
-<<<<<<< HEAD
-from helper_scripts.sim_helpers import find_path_len, get_path_mod, find_free_slots, sort_nested_dict_vals, get_path_mod_fixedgrid
-=======
 from helper_scripts.sim_helpers import (find_path_len, get_path_mod, find_free_slots, sort_nested_dict_vals,
                                         find_path_cong, find_path_frag)
->>>>>>> 4c09db76
 
 
 class Routing:
@@ -143,7 +139,7 @@
             path_len = find_path_len(path_list=path_list, topology=self.engine_props['topology'])
             chosen_bw = self.sdn_props.bandwidth
             if not self.engine_props['pre_calc_mod_selection']:
-                mod_formats_list = [get_path_mod_fixedgrid(mods_dict=self.engine_props['mod_per_bw'][chosen_bw], path_len=path_len) if self.engine_props['fixed_grid'] else
+                mod_formats_list = [
                     get_path_mod(mods_dict=self.engine_props['mod_per_bw'][chosen_bw], path_len=path_len)]
             else:
                 mod_formats_dict = sort_nested_dict_vals(original_dict=self.sdn_props.mod_formats_dict,
