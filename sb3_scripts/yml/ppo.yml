SimEnv:
<<<<<<< HEAD
  normalize: true                 # Good practice, keep this
  n_timesteps: 2000000           # Standard training length
  policy: 'MultiInputPolicy'     # Fine if you're using multiple inputs
  n_steps: 512                  # ⬅️ Recommended default, much larger than 64
  batch_size: 64                 # ⬅️ 8 is too small; 64 is more typical
  gae_lambda: 0.95               # Slightly more standard than 0.9
  gamma: 0.98                    # Much more common than 0.5 (which heavily discounts rewards)
  n_epochs: 10                   # Default is 10; 2 may be too few for PPO
  vf_coef: 0.8                   # 0.5 is default, 0.6 is okay
  ent_coef: 0.01                  # 0.0 or 0.01 are more typical unless you want exploration
  max_grad_norm: 0.75             # 0.5 is default
  learning_rate: 0.0003          # ✅ Standard, good
  clip_range: 0.2                # 0.2 is more typical
=======
  normalize: true
  n_timesteps: 2000000
  policy: 'MultiInputPolicy'
  learning_rate: 0.0003
  n_steps: 512
  batch_size: 64
  n_epochs: 10
  gamma: 0.98
  gae_lambda: 0.95
  clip_range: 0.2
  clip_range_vf: null
  normalize_advantage: true
  ent_coef: 0.01
  vf_coef: 0.8
  max_grad_norm: 0.75
  use_sde: false
  sde_sample_freq: -1
  rollout_buffer_class: null
  rollout_buffer_kwargs: null
  target_kl: null
  stats_window_size: 100
  tensorboard_log: null
>>>>>>> 3be2a733
  policy_kwargs: "dict(
                    ortho_init=True,
                    activation_fn=nn.ReLU,
                    net_arch=dict(pi=[64,256], vf=[256,128])
<<<<<<< HEAD
                 )"
=======
                 )"
  verbose: 0
  _init_setup_model: true
>>>>>>> 3be2a733
<|MERGE_RESOLUTION|>--- conflicted
+++ resolved
@@ -1,19 +1,4 @@
 SimEnv:
-<<<<<<< HEAD
-  normalize: true                 # Good practice, keep this
-  n_timesteps: 2000000           # Standard training length
-  policy: 'MultiInputPolicy'     # Fine if you're using multiple inputs
-  n_steps: 512                  # ⬅️ Recommended default, much larger than 64
-  batch_size: 64                 # ⬅️ 8 is too small; 64 is more typical
-  gae_lambda: 0.95               # Slightly more standard than 0.9
-  gamma: 0.98                    # Much more common than 0.5 (which heavily discounts rewards)
-  n_epochs: 10                   # Default is 10; 2 may be too few for PPO
-  vf_coef: 0.8                   # 0.5 is default, 0.6 is okay
-  ent_coef: 0.01                  # 0.0 or 0.01 are more typical unless you want exploration
-  max_grad_norm: 0.75             # 0.5 is default
-  learning_rate: 0.0003          # ✅ Standard, good
-  clip_range: 0.2                # 0.2 is more typical
-=======
   normalize: true
   n_timesteps: 2000000
   policy: 'MultiInputPolicy'
@@ -36,15 +21,10 @@
   target_kl: null
   stats_window_size: 100
   tensorboard_log: null
->>>>>>> 3be2a733
   policy_kwargs: "dict(
                     ortho_init=True,
                     activation_fn=nn.ReLU,
                     net_arch=dict(pi=[64,256], vf=[256,128])
-<<<<<<< HEAD
-                 )"
-=======
                  )"
   verbose: 0
-  _init_setup_model: true
->>>>>>> 3be2a733
+  _init_setup_model: true