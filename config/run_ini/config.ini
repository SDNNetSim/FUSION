--- conflicted
+++ resolved
@@ -6,13 +6,8 @@
 num_requests = 10000
 max_iters = 1
 spectral_slots = 256
-<<<<<<< HEAD
 freq_per_slot = 12.5
-cores_per_link = 7
-=======
-bw_per_slot = 12.5
 cores_per_link = 1
->>>>>>> c1556f8c
 const_link_weight = False
 guard_slots = 1
 max_segments = 1
