#!/bin/bash

#SBATCH -p arm-preempt
#SBATCH -c 20
#SBATCH -G 0
#SBATCH --mem=40000
#SBATCH -t 14-00:00:00
#SBATCH -o slurm-%A_%a.out  # Output file for each task
#SBATCH --array=0-3  # Define array size based on total combinations

set -e  # Stop the script if any command fails

echo "Starting job with SLURM_ARRAY_TASK_ID: $SLURM_ARRAY_TASK_ID"

# Load the Python 3.11.7 module
module load python/3.11.7

# Verify the loaded Python version
python --version

# Define parameter arrays
allocation_methods=("first_fit" "last_fit")
spectrum_allocation_priorities=("CSB" "BSC")
cores_per_link=(4)

# Define additional variables
num_requests=15000
multi_fiber=False

# Calculate total combinations
total_combinations=$(( ${#allocation_methods[@]} * ${#spectrum_allocation_priorities[@]} * ${#cores_per_link[@]} ))

<<<<<<< HEAD
# Run the non-artificial intelligence simulation with the specified parameters
python run_sim.py --spectrum_priority "$x"
=======
# Ensure the task ID is within the range of total combinations
if [ "$SLURM_ARRAY_TASK_ID" -ge "$total_combinations" ]; then
  echo "SLURM_ARRAY_TASK_ID out of range."
  exit 1
fi

# Calculate indices based on SLURM_ARRAY_TASK_ID
allocation_method_index=$(( SLURM_ARRAY_TASK_ID / (${#spectrum_allocation_priorities[@]} * ${#cores_per_link[@]}) ))
temp_index=$(( SLURM_ARRAY_TASK_ID % (${#spectrum_allocation_priorities[@]} * ${#cores_per_link[@]}) ))
spectrum_priority_index=$(( temp_index / ${#cores_per_link[@]} ))
cores_per_link_index=$(( temp_index % ${#cores_per_link[@]} ))

# Select parameters for this task
allocation_method=${allocation_methods[$allocation_method_index]}
spectrum_priority=${spectrum_allocation_priorities[$spectrum_priority_index]}
cores=${cores_per_link[$cores_per_link_index]}

# Print parameters for this task
echo "Running simulation with:"
echo "  Allocation method: $allocation_method"
echo "  Spectrum priority: $spectrum_priority"
echo "  Cores per link: $cores"
echo "  Number of requests: $num_requests"
echo "  Multi-fiber: $multi_fiber"

# Move to the project directory
cd ~/Git/SDON_simulator/ || { echo "Failed to change to SDON_simulator directory"; exit 1; }

# Run the simulation with the specified parameters
python run_sim.py --allocation_method "$allocation_method" \
                  --spectrum_allocation_priority "$spectrum_priority" \
                  --cores_per_link "$cores" \
                  --num_requests "$num_requests" \
                  --multi_fiber "$multi_fiber"

echo "Job completed successfully for SLURM_ARRAY_TASK_ID: $SLURM_ARRAY_TASK_ID"
>>>>>>> 0f0e2c96
<|MERGE_RESOLUTION|>--- conflicted
+++ resolved
@@ -30,10 +30,6 @@
 # Calculate total combinations
 total_combinations=$(( ${#allocation_methods[@]} * ${#spectrum_allocation_priorities[@]} * ${#cores_per_link[@]} ))
 
-<<<<<<< HEAD
-# Run the non-artificial intelligence simulation with the specified parameters
-python run_sim.py --spectrum_priority "$x"
-=======
 # Ensure the task ID is within the range of total combinations
 if [ "$SLURM_ARRAY_TASK_ID" -ge "$total_combinations" ]; then
   echo "SLURM_ARRAY_TASK_ID out of range."
@@ -69,5 +65,4 @@
                   --num_requests "$num_requests" \
                   --multi_fiber "$multi_fiber"
 
-echo "Job completed successfully for SLURM_ARRAY_TASK_ID: $SLURM_ARRAY_TASK_ID"
->>>>>>> 0f0e2c96
+echo "Job completed successfully for SLURM_ARRAY_TASK_ID: $SLURM_ARRAY_TASK_ID"