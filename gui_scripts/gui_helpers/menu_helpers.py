--- conflicted
+++ resolved
@@ -7,7 +7,7 @@
 
 from gui_scripts.gui_helpers.topology_helpers import TopologyCanvas
 from gui_scripts.gui_helpers.general_helpers import SettingsDialog
-from gui_scripts.gui_args.config_args import GUI_DEFAULTS
+from gui_scripts.gui_args.config_args import GUI_DEFAULT_SETTINGS
 from gui_scripts.gui_helpers.dialogs import Alert
 from gui_scripts.gui_args.config_args import AlertCode
 
@@ -118,7 +118,7 @@
         # create plot menu actions e.g. plot >, configure plotting settings, export plot, etc
         plot_submenu_obj = qtw.QMenu('Plot', plot_menu_obj)
 
-        plots = GUI_DEFAULTS['plots']
+        plots = GUI_DEFAULT_SETTINGS['plots']
         for plot_action in plots:
             action = self.menu_bar_action_handler_obj.create_plot_sm_action(plot_action)
             action.setParent(plot_submenu_obj)
@@ -136,20 +136,20 @@
         return plot_menu_obj
 
 
-def load_license_text(file_path: str = "LICENSE") -> str:
+def load_license_text(file_path: str) -> str:
     """
     Reads the license text from the specified file path.
 
-    :param file_path: Path to the LICENSE file. Defaults to "LICENSE".
-    :return: Content of the LICENSE file as a string. Error message if issue occurs.
+    :param file_path: Path to the LICENSE file.
+    :return: Content of the LICENSE file as a string.
     """
     try:
         with open(file_path, 'r', encoding='utf-8') as file:
             return file.read()
     except FileNotFoundError:
-        return f"{file_path} file not found."
+        return "LICENSE file not found."
     except Exception as e:
-        return f"An error occurred while loading the {file_path} file: {e}"
+        return f"An error occurred while loading the LICENSE file: {e}"
 
 
 class AboutDialog(qtw.QDialog):
@@ -191,19 +191,7 @@
         license_layout = qtw.QVBoxLayout(license_tab)
 
         # Read the license text from the LICENSE file
-<<<<<<< HEAD
-        license_text = load_license_text(file_path="LICENSE")  # Adjust the file path as needed
-
-        #Check if the license text contains an error
-        if "not found" in license_text or "An error occurred" in license_text:
-            license_text = (
-                "License file is unavailable or could not be loaded. Ensure the file exists in the correct location."
-            )
-
-        # Display the license text in the read-only QPlainTextEdit widget
-=======
-        license_text = load_license_text(GUI_DEFAULTS['license_file_path'])  # Adjust the file path as needed
->>>>>>> f80417ad
+        license_text = load_license_text("LICENSE")  # Adjust the file path as needed
         license_text_area = qtw.QPlainTextEdit(license_text)
         license_text_area.setReadOnly(True)  # Make it read-only
         license_layout.addWidget(license_text_area)
@@ -407,7 +395,7 @@
         network_selection_dialog.setSizeGripEnabled(True)
         network_name, valid_net_name = network_selection_dialog.getItem(
             None, "Choose a network type:",
-            "Select Network Type", GUI_DEFAULTS['supported_networks'], 0, False
+            "Select Network Type", GUI_DEFAULT_SETTINGS['supported_networks'], 0, False
         )
 
         if valid_net_name:
