# pylint: disable=c-extension-no-member
# pylint: disable=duplicate-code
import sys
import networkx as nx
from matplotlib.backends.backend_qt5agg import FigureCanvasQTAgg as FigureCanvas
from matplotlib.figure import Figure
from PyQt5 import QtWidgets, QtCore
from PyQt5.QtWidgets import QDialog, QTabWidget, QWidget, QVBoxLayout # pylint: disable=no-name-in-module
from gui_scripts.gui_args.config_args import GUI_DEFAULTS

from gui_scripts.gui_helpers.general_helpers import SettingsDialog
from data_scripts.structure_data import create_network


# TODO: (version 5.5-6) We don't have to have modules end with the name "scripts"
#   - Also, we don't need every file to end with "helpers"
class NodeInfoDialog(QtWidgets.QDialog):  # pylint: disable=too-few-public-methods
    """
    Displays individual node dialog.
    """

    def __init__(self, node, info, parent=None):
        super(NodeInfoDialog, self).__init__(parent)  # pylint: disable=super-with-arguments
        self.setWindowTitle(f"Node Information - {node}")
        self.setGeometry(100, 100, 300, 200)
        self.setWindowModality(QtCore.Qt.ApplicationModal)  # Make the dialog modal
        self.setWindowFlag(QtCore.Qt.WindowStaysOnTopHint)  # Ensure the dialog stays on top

        layout = QtWidgets.QVBoxLayout()

        info_label = QtWidgets.QLabel(f"Node: {node}\nInfo: {info}")
        layout.addWidget(info_label)

        close_button = QtWidgets.QPushButton("Close")
        close_button.clicked.connect(self.close)
        layout.addWidget(close_button)

        self.setLayout(layout)


class TopologyCanvas(FigureCanvas):
    """
    Draws the topology canvas
    """

    def __init__(self, parent=None, width=10, height=8, dpi=100):
        fig = Figure(figsize=(width, height), dpi=dpi)
        self.axes = fig.add_subplot(111)
        super(TopologyCanvas, self).__init__(fig)  # pylint: disable=super-with-arguments
        self.setParent(parent)

        self.G = None  # pylint: disable=invalid-name

    def plot(self, G, pos):  # pylint: disable=invalid-name
        """
        Plots a single node.

        :param G: The graph.
        :param pos: Position of this node.
        """
        self.axes.clear()
        nx.draw(
            G, pos, ax=self.axes,
            with_labels=True,
            node_size=400,  # Increased node size
            font_size=10,  # Increased font size for node labels
            font_color="white",  # Set font color to white for better visibility
            font_weight="bold",  # Bold the node labels
            node_color="#00008B",  # Set node color to a darker blue (hex color)
        )
        self.axes.figure.tight_layout()  # Ensure the plot fits within the canvas
        self.draw()

    def set_picker(self, scatter):
        """
        Sets up picker events.

        :param scatter: The scatter object of the topology.
        """
        scatter.set_picker(True)
        self.mpl_connect('pick_event', self.on_pick)

    def on_pick(self, event):
        """
        Handles event to display node information on a click.

        :param event: The event object.
        """
        ind = event.ind[0]
        node = list(self.G.nodes())[ind]
        info = "Additional Info: ..."  # Replace with actual node information
        dialog = NodeInfoDialog(node, info, self.parent())
        dialog.setWindowModality(QtCore.Qt.ApplicationModal)
        dialog.setWindowFlag(QtCore.Qt.WindowStaysOnTopHint)
        dialog.raise_()
        dialog.activateWindow()
        dialog.exec_()

def load_license_text(file_path: str) -> str:
    """
    Reads the license text from the specified file path.

    :param file_path: Path to the LICENSE file.
    :return: Content of the LICENSE file as a string.
    """
    try:
        with open(file_path, 'r', encoding='utf-8') as file:
            return file.read()
    except FileNotFoundError:
        return "LICENSE file not found."
    except PermissionError:
        return "Permission denied when trying to read the LICENSE file."
    except OSError as e:
        return f"An OS error occurred while loading the LICENSE file: {e}"

class AboutDialog(QDialog): # pylint: disable=too-few-public-methods
    """
    A dialog showing information about the application with three tabs:
    About, License, and a blank tab for future use.
    """

    def __init__(self, parent=None):
        super().__init__(parent)

        self.setWindowTitle("About FUSION Simulator")
        self.setMinimumSize(600, 400)
        layout = QVBoxLayout(self)

        # Create the tab widget
        self.tab_widget = QTabWidget(self)

        # Add tabs
        self._add_about_tab()
        self._add_license_tab()
        self._add_blank_tab()

        layout.addWidget(self.tab_widget)
        self.setLayout(layout)

    def _add_about_tab(self):
        """
        Create and add the 'About' tab.
        """
        about_tab = QWidget()
        about_layout = QVBoxLayout(about_tab)

        about_text = QtWidgets.QLabel(
            "FUSION Simulator\n\n"
            "Welcome to FUSION, an open-source venture into the future of networking.\n\n"
            "For more information, visit:"
        )
        about_text.setWordWrap(True)  # Enable word wrapping
        about_layout.addWidget(about_text)

        # Hyperlink
        link_label = QtWidgets.QLabel(
            '<a href="https://github.com/SDNNetSim/FUSION/" style="color: blue;">'
            'https://github.com/SDNNetSim/FUSION/</a>'
        )
        link_label.setOpenExternalLinks(True)  # Make the link clickable
        about_layout.addWidget(link_label)

        self.tab_widget.addTab(about_tab, "About")

    def _add_license_tab(self):
        """
        Create and add the 'License' tab.
        """
        license_tab = QWidget()
        license_layout = QVBoxLayout(license_tab)

        # Read the license text from the LICENSE file
        license_text = load_license_text(GUI_DEFAULTS['license_file_path'])  # Adjust the file path as needed
        license_text_area = QtWidgets.QPlainTextEdit(license_text)
        license_text_area.setReadOnly(True)  # Make it read-only
        license_layout.addWidget(license_text_area)

        self.tab_widget.addTab(license_tab, "License")

    def _add_blank_tab(self):
        """
        Create and add a blank tab for future use.
        """
        blank_tab = QWidget()
        blank_layout = QVBoxLayout(blank_tab)

        placeholder_label = QtWidgets.QLabel("Future functionality will go here.")
        blank_layout.addWidget(placeholder_label)

        self.tab_widget.addTab(blank_tab, "Blank Tab")


class ActionHelpers:
    """
    Contains methods related to performing actions.
    """

    def __init__(self):
        self.menu_bar_obj = None  # Updated from run_gui.py script
        self.menu_help_obj = None  # Created in menu_helpers.py
        self.mw_topology_view_area = None  # Updated from the run_gui.py script

    @staticmethod
    def save_file():
        """
        Saves a file.
        """
        print("Save file action triggered.")

    @staticmethod
    def about():
        """
        Shows about dialog.
        """
        print("Show about dialog.")

    @staticmethod
    def open_settings():
        """
        Opens the settings panel.
        """
        settings_dialog = SettingsDialog()
        settings_dialog.setModal(True)
        settings_dialog.setStyleSheet("""
            background-color: white;
        """)
        if settings_dialog.exec() == QtWidgets.QDialog.Accepted:
            print(settings_dialog.get_settings())

    def _display_topology(self, net_name: str):
<<<<<<< HEAD
        """
        Displays a network topology.
        """
        topology_information_dict, core_nodes_list = create_network(net_name=net_name) # pylint: disable=unused-variable
=======
        # The new create network structure returns a tuple, we just care about the dictionary
        topology_information_dict = create_network(net_name=net_name)[0]
>>>>>>> 4c09db76

        edge_list = [(src, des, {'weight': link_len}) for (src, des), link_len in
                     topology_information_dict.items()]  # pylint: disable=no-member
        network_topo = nx.Graph(edge_list)

        pos = nx.spring_layout(network_topo, seed=5, scale=2.0)  # Adjust the scale as needed

        # Create a canvas and plot the topology
        canvas = TopologyCanvas(self.mw_topology_view_area)
        canvas.plot(network_topo, pos)
        canvas.G = network_topo  # pylint: disable=invalid-name

        # Draw nodes using scatter to enable picking
        x, y = zip(*pos.values())  # pylint: disable=invalid-name
        scatter = canvas.axes.scatter(x, y, s=200)
        canvas.set_picker(scatter)

        self.mw_topology_view_area.setWidget(canvas)
        print("Topology displayed")  # Debugging line

    def display_topology(self):
        """
        Selection for network topology.
        """
        network_selection_dialog = QtWidgets.QDialog()
        network_selection_dialog.setSizeGripEnabled(True)

        dialog_pos = self.menu_bar_obj.mapToGlobal(
            self.menu_bar_obj.rect().center()) - network_selection_dialog.rect().center()  # Center window
        network_selection_dialog.move(dialog_pos)

        network_selection_input = QtWidgets.QInputDialog()
        # TODO: Hard coded, should read the raw data directory or have a constants file
        items = ['USNet', 'NSFNet', 'Pan-European']
        net_name, valid = network_selection_input.getItem(
            network_selection_dialog, "Choose a network type:",
            "Select Network Type", items, 0, False
        )

        # we should really only be checking if valid is true
        # if true then user must have provided a valid name since
        # we give users only three choices anyway. Otherwise, do nothing
        if valid:
            self._display_topology(net_name=net_name)

    def create_topology_action(self):
        """
        Creates the action to display a topology properly.
        """
        display_topology_action = QtWidgets.QAction('&Display topology', self.menu_bar_obj)
        display_topology_action.triggered.connect(self.display_topology)
        self.menu_help_obj.file_menu_obj.addAction(display_topology_action)

    def create_save_action(self):
        """
        Create a save action to save a file.
        """
        save_action = QtWidgets.QAction('&Save', self.menu_bar_obj)
        save_action.triggered.connect(self.save_file)
        self.menu_help_obj.file_menu_obj.addAction(save_action)

    def create_exit_action(self):
        """
        Create an exit action to exit a simulation run.
        """
        exit_action = QtWidgets.QAction('&Exit', self.menu_bar_obj)
        exit_action.triggered.connect(self.menu_bar_obj.close)
        self.menu_help_obj.file_menu_obj.addAction(exit_action)

    def create_settings_action(self):
        """
        Create a settings action to trigger a display of the settings panel.
        """
        settings_action = QtWidgets.QAction('&Settings', self.menu_bar_obj)
        settings_action.triggered.connect(self.open_settings)
        self.menu_help_obj.edit_menu_obj.addAction(settings_action)

    def create_about_action(self):
        """
        Create about action to display relevant about information regarding the simulator.
        """
        about_action = QtWidgets.QAction('&About', self.menu_bar_obj)
        about_action.triggered.connect(self.show_about_dialog)
        self.menu_help_obj.help_menu_obj.addAction(about_action)

    def show_about_dialog(self):
        """
        Display the About dialog.
        """
        about_dialog = AboutDialog(self.menu_bar_obj)
        about_dialog.exec_()  # Open dialog modally


if __name__ == '__main__':
    app = QtWidgets.QApplication(sys.argv)
    window = QtWidgets.QMainWindow()
    window.setWindowTitle('FUSION Simulator')

    action_helpers = ActionHelpers()
    action_helpers.menu_bar_obj = window.menuBar()
    action_helpers.mw_topology_view_area = QtWidgets.QScrollArea(window)
    window.setCentralWidget(action_helpers.mw_topology_view_area)

    action_helpers.display_topology()

    window.show()
    sys.exit(app.exec_())<|MERGE_RESOLUTION|>--- conflicted
+++ resolved
@@ -228,15 +228,8 @@
             print(settings_dialog.get_settings())
 
     def _display_topology(self, net_name: str):
-<<<<<<< HEAD
-        """
-        Displays a network topology.
-        """
+        # The new create network structure returns a tuple, we just care about the dictionary
         topology_information_dict, core_nodes_list = create_network(net_name=net_name) # pylint: disable=unused-variable
-=======
-        # The new create network structure returns a tuple, we just care about the dictionary
-        topology_information_dict = create_network(net_name=net_name)[0]
->>>>>>> 4c09db76
 
         edge_list = [(src, des, {'weight': link_len}) for (src, des), link_len in
                      topology_information_dict.items()]  # pylint: disable=no-member
@@ -259,7 +252,7 @@
 
     def display_topology(self):
         """
-        Selection for network topology.
+        Displays a network topology.
         """
         network_selection_dialog = QtWidgets.QDialog()
         network_selection_dialog.setSizeGripEnabled(True)
