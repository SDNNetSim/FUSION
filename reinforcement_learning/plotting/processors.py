--- conflicted
+++ resolved
@@ -16,6 +16,9 @@
 
 
 def process_blocking(raw_runs: Dict[str, Any], runid_to_algo: dict[str, str]) -> dict:
+    """
+    Processes blocking runs.
+    """
     merged = defaultdict(lambda: defaultdict(list))
     baselines = ["k_shortest_path_4", "cong_aware"]
 
@@ -439,7 +442,6 @@
             return part
     raise ValueError(f"Network name not found in path: {path}")
 
-
 def process_link_usage(raw_runs: dict, runid_to_algo: dict) -> dict:
 
     """
@@ -475,8 +477,4 @@
                 for link, usages in link_dict.items()
             }
 
-<<<<<<< HEAD
-    return processed
-=======
     return result
->>>>>>> 5ea656e4
