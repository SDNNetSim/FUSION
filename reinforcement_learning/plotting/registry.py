from reinforcement_learning.plotting.blocking import plot_blocking_probabilities
from reinforcement_learning.plotting.memory_usage import plot_memory_usage
from reinforcement_learning.plotting.rewards import plot_rewards_mean_var
from reinforcement_learning.plotting.sim_times import plot_sim_times
from reinforcement_learning.plotting.state_values import plot_best_path_matrix
from reinforcement_learning.plotting.mod_usage import plot_modulation_usage
from reinforcement_learning.plotting.bw_block import plot_bw_blocked
from reinforcement_learning.plotting.blocking import plot_blocking_stats_table
<<<<<<< HEAD
from reinforcement_learning.plotting.link_data import plot_link_usage, plot_link_throughput
=======
from reinforcement_learning.plotting.resource_stats import plot_resource_stats_table_entry

>>>>>>> 939668a0
PLOTS = {
    "blocking": {"plot": plot_blocking_probabilities, "process": "process_blocking"},
    "memory": {"plot": plot_memory_usage, "process": "process_memory_usage"},
    "rewards": {"plot": plot_rewards_mean_var, "process": "process_rewards"},
    "sim_times": {"plot": plot_sim_times, "process": "process_sim_times"},
    "state_values": {"plot": plot_best_path_matrix, "process": "process_state_values"},
    "mod_usage": {
        "process": "process_modulation_usage",
        "plot": plot_modulation_usage,
    },
    "bw_block": {
        "process": "process_blocked_bandwidth",
        "plot": plot_bw_blocked,
    },
    "blocking_stats": {
        "plot": plot_blocking_stats_table,
        "process": "process_blocking",  # reuse existing processor
    },
<<<<<<< HEAD
    "link_usage": {
        "plot": plot_link_usage,
        "process": "process_link_data",
    },
    "link_throughput": {
        "plot": plot_link_throughput,
        "process": "process_link_data"
    }
=======
    "resource_stats": {
        "process": "process_resource_metrics",
        "plot": plot_resource_stats_table_entry,
    },

>>>>>>> 939668a0
}<|MERGE_RESOLUTION|>--- conflicted
+++ resolved
@@ -6,12 +6,9 @@
 from reinforcement_learning.plotting.mod_usage import plot_modulation_usage
 from reinforcement_learning.plotting.bw_block import plot_bw_blocked
 from reinforcement_learning.plotting.blocking import plot_blocking_stats_table
-<<<<<<< HEAD
 from reinforcement_learning.plotting.link_data import plot_link_usage, plot_link_throughput
-=======
 from reinforcement_learning.plotting.resource_stats import plot_resource_stats_table_entry
 
->>>>>>> 939668a0
 PLOTS = {
     "blocking": {"plot": plot_blocking_probabilities, "process": "process_blocking"},
     "memory": {"plot": plot_memory_usage, "process": "process_memory_usage"},
@@ -30,7 +27,11 @@
         "plot": plot_blocking_stats_table,
         "process": "process_blocking",  # reuse existing processor
     },
-<<<<<<< HEAD
+    "resource_stats": {
+        "process": "process_resource_metrics",
+        "plot": plot_resource_stats_table_entry,
+    },
+
     "link_usage": {
         "plot": plot_link_usage,
         "process": "process_link_data",
@@ -39,11 +40,4 @@
         "plot": plot_link_throughput,
         "process": "process_link_data"
     }
-=======
-    "resource_stats": {
-        "process": "process_resource_metrics",
-        "plot": plot_resource_stats_table_entry,
-    },
-
->>>>>>> 939668a0
 }