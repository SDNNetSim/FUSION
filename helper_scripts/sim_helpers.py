--- conflicted
+++ resolved
@@ -571,7 +571,6 @@
     return np.array(potential_super_channels)
 
 
-<<<<<<< HEAD
 def find_available_blocks(input_dict):
     results = {}
 
@@ -628,10 +627,63 @@
 
 
 
-# TODO: (drl_path_agents) Add reference
-=======
+def find_available_blocks(input_dict):
+    results = {}
+
+    for key, arr in input_dict.items():
+        arr = np.array(arr)
+        is_zero = arr == 0
+
+        # Pad to detect zero blocks at the edges without special checks
+        padded = np.pad(is_zero, ((0, 0), (1, 1)), constant_values=False)
+        diff = np.diff(padded.astype(int), axis=1)
+
+        # Start indices where diff == 1, End indices where diff == -1
+        start_indices = np.argwhere(diff == 1)
+        end_indices = np.argwhere(diff == -1)
+
+        key_results = [[] for _ in range(arr.shape[0])]
+
+        # Explicitly convert NumPy integers to native Python integers
+        for (row_start, col_start), (row_end, col_end) in zip(start_indices, end_indices):
+            key_results[int(row_start)].append((int(col_start), int(col_end - 1)))
+
+        results[key] = key_results
+
+    return results
+
+
+
+
+def find_available_blocks(input_dict):
+    results = {}
+
+    for key, arr in input_dict.items():
+        arr = np.array(arr)
+        is_zero = arr == 0
+
+        # Pad to detect zero blocks at the edges without special checks
+        padded = np.pad(is_zero, ((0, 0), (1, 1)), constant_values=False)
+        diff = np.diff(padded.astype(int), axis=1)
+
+        # Start indices where diff == 1, End indices where diff == -1
+        start_indices = np.argwhere(diff == 1)
+        end_indices = np.argwhere(diff == -1)
+
+        key_results = [[] for _ in range(arr.shape[0])]
+
+        # Explicitly convert NumPy integers to native Python integers
+        for (row_start, col_start), (row_end, col_end) in zip(start_indices, end_indices):
+            key_results[int(row_start)].append((int(col_start), int(col_end - 1)))
+
+        results[key] = key_results
+
+    return results
+
+
+
+
 # TODO: (version 5.5-6) Add reference
->>>>>>> 9aebc30a
 # Please refer to this paper for the formulation:
 def _get_hfrag_score(sc_index_mat: np.array, spectral_slots: int):
     big_n = len(sc_index_mat) * -1.0
@@ -683,7 +735,6 @@
     return sc_index_mat, resp_frag_arr
 
 
-<<<<<<< HEAD
 def calculate_h2(link_open_blcoks, spectral_slots: dict):
     h2_results = {}
     for band, rows in link_open_blcoks.items():
@@ -801,10 +852,124 @@
     
 
 
-def classify_cong(curr_cong: float):
-=======
+def calculate_h2(link_open_blcoks, spectral_slots: dict):
+    h2_results = {}
+    for band, rows in link_open_blcoks.items():
+        h2_results[band] = []
+        for row in rows:
+            if row:  # Avoid division by zero
+                terms = [((block[1] - block[0] +1) / spectral_slots[band]) * np.log((block[1] - block[0] +1) / spectral_slots[band])  for block in row]
+                h2 = -sum(terms)
+            else:
+                h2 = np.inf  # No contiguous blocks
+            h2_results[band].append(h2)
+    return h2_results
+
+def get_entropy_frag(spectral_slots: dict, net_spec_dict: dict):
+    
+
+    frag_results = {}
+    for src_dest, spec_matrix in net_spec_dict.items():
+        link_open_blcoks = find_available_blocks(input_dict = spec_matrix['cores_matrix'])
+        frag_results[str(src_dest)] = calculate_h2(link_open_blcoks=link_open_blcoks, spectral_slots=spectral_slots)
+
+
+    return frag_results
+
+
+
+def get_network_slot_occupancy(band: str, slot_index:int, num_core: int, net_spec_dict: dict):
+    slot_status = [[] for _ in range(num_core)]
+    visited_pairs = set()
+    
+    for src_dest, spec_matrix in net_spec_dict.items():
+        canonical_pair = tuple(sorted(src_dest))
+
+        if canonical_pair in visited_pairs:
+            continue
+        visited_pairs.add(canonical_pair)
+
+        for key, arr in spec_matrix['cores_matrix'].items():
+            for core_num, row in enumerate(arr):
+                slot_status[core_num].append(int(row[slot_index] != 0.0))
+
+    return slot_status
+
+def calculate_rss(num_core: int, slot_status: dict, spectral_slots: dict,):
+    rss_metric = {}
+    rss_overal = 0.0
+    for band, band_matrix in slot_status.items():
+        rss_metric.update({band:{}})
+        rss_band = 0.0
+        for slot_num, core_matrix in band_matrix.items():
+            rss_metric[band].update({slot_num:[[] for _ in range(num_core)]})
+            for core_num, arr in enumerate(core_matrix):
+
+                free_blocks = []
+                current_block_size = 0
+
+                for slot in arr:
+                    if slot == 0:
+                        current_block_size += 1
+                    else:
+                        if current_block_size > 0:
+                            free_blocks.append(current_block_size)
+                            current_block_size = 0
+
+                if current_block_size > 0:
+                    free_blocks.append(current_block_size)
+
+                if not free_blocks:
+                    rss_metric[band][slot_num][core_num] = 1.0  
+                else:
+                    numerator = np.sqrt(sum(b**2 for b in free_blocks))
+                    denominator = sum(free_blocks)
+                    rss_metric[band][slot_num][core_num] = numerator / denominator
+                rss_band += rss_metric[band][slot_num][core_num]
+        rss_metric[band]["overall"] = (rss_band / spectral_slots[band])
+        rss_overal += rss_band 
+    rss_metric["overall"] = rss_overal / sum(list(spectral_slots.values()))
+    return rss_metric
+
+def get_rss_frag(spectral_slots: dict, net_spec_dict: dict, num_core: int):
+    slot_status = {}
+
+    for band, slot_band in spectral_slots.items():
+        slot_status.update({band:{}})
+        for slot_index in range(slot_band):
+            slot_status[band].update({slot_index:get_network_slot_occupancy(band = band, slot_index = slot_index, num_core = num_core, net_spec_dict = net_spec_dict)})
+    
+    return calculate_rss(num_core, slot_status, spectral_slots)
+
+
+
+def average_bandwidth_usage(bw_dict, departure_time):
+        
+        sorted_times = sorted(bw_dict.keys())
+
+        total_bw_time = 0  
+        total_time = 0      
+
+        for i in range(len(sorted_times)):
+            start_time = sorted_times[i]
+            bw = bw_dict[start_time]
+
+
+            if i < len(sorted_times) - 1:
+                end_time = sorted_times[i + 1]
+            else:
+                end_time = departure_time  
+
+            duration = end_time - start_time  
+            total_bw_time += bw * duration
+            total_time += duration
+
+        resp = round(total_bw_time / total_time, 2) if total_time > 0 else 0
+        return resp
+    
+
+
 def classify_cong(curr_cong: float, cong_cutoff: float):
->>>>>>> 9aebc30a
     """
     Classifies congestion percentages to 'levels'.
 
