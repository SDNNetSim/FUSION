--- conflicted
+++ resolved
@@ -290,7 +290,6 @@
                     self.stats_props.bandwidth_list.append(int(data))
                 
 
-<<<<<<< HEAD
     def update_frag_metric_iter(self, req_id: int, net_spec_dict: dict, req_type: str):
         spectral_slots = {}
         for band in self.engine_props['band_list']:
@@ -307,8 +306,6 @@
             self.stats_props.lp_bw_utilization_dict["overall"].append(utilization_dict[lp_id]["utilization"])
 
 
-=======
->>>>>>> 9aebc30a
     def iter_update(self, req_data: dict, sdn_data: object, net_spec_dict: dict):
         """
         Continuously updates the statistical data for each request allocated/blocked in the current iteration.
@@ -348,22 +345,17 @@
             self._handle_iter_lists(sdn_data=sdn_data, new_lp_index = new_lp_index)
             self.stats_props.route_times_list.append(sdn_data.route_time)
             self.total_trans += sdn_data.num_trans
-<<<<<<< HEAD
+            self.stats_props.path_index_list[sdn_data.path_index] += 1
+            self.stats_props.link_usage_dict = self._get_link_usage_summary(net_spec_dict)
+
             for i in range(0,len(sdn_data.lightpath_bandwidth_list)):
                 if i in new_lp_index:
                     bandwidth = str(sdn_data.lightpath_bandwidth_list[i])
+
                     mod_format = sdn_data.modulation_list[i]
 
                     self.stats_props.weights_dict[bandwidth][mod_format].append(round(float(sdn_data.path_weight),2))
-=======
-            bandwidth = sdn_data.bandwidth
-            mod_format = sdn_data.modulation_list[0]
-            self.stats_props.path_index_list[sdn_data.path_index] += 1
-
-            self.bit_rate_request += int(sdn_data.bandwidth)
-            self.stats_props.weights_dict[bandwidth][mod_format].append(round(float(sdn_data.path_weight), 2))
-            self.stats_props.link_usage_dict = self._get_link_usage_summary(net_spec_dict)
->>>>>>> 9aebc30a
+            
 
     def _get_iter_means(self):
         for _, curr_snapshot in self.stats_props.snapshots_dict.items():
@@ -494,7 +486,6 @@
         self.bit_rate_block_variance = variance(self.stats_props.sim_br_block_list)
 
 
-<<<<<<< HEAD
         if self.engine_props['blocking_type_ci'] == 'request': 
             
             try:
@@ -521,22 +512,6 @@
                 self.save_stats(base_fp='data')
                 return True
         else:
-=======
-        try:
-            # 1.645 for 90% confidence level and 1.96 for 95% confidence level
-            block_ci_rate = 1.96 * (math.sqrt(self.block_variance) / math.sqrt(len(self.stats_props.sim_block_list)))
-            self.block_ci = block_ci_rate
-            block_ci_percent = ((2 * block_ci_rate) / self.block_mean) * 100
-            self.block_ci_percent = block_ci_percent
-            # bit rate blcoking
-            bit_rate_block_ci = 1.96 * (
-                    math.sqrt(self.bit_rate_block_variance) / math.sqrt(len(self.stats_props.sim_br_block_list)))
-            self.bit_rate_block_ci = bit_rate_block_ci
-            bit_rate_block_ci_percent = ((2 * bit_rate_block_ci) / self.bit_rate_block_mean) * 100
-            self.bit_rate_block_ci_percent = bit_rate_block_ci_percent
-        except ZeroDivisionError:
-            return False
->>>>>>> 9aebc30a
 
             try:
                 block_ci_rate = 1.645 * (math.sqrt(self.block_variance) / math.sqrt(len(self.stats_props.sim_block_list)))
