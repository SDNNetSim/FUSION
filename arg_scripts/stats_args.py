--- conflicted
+++ resolved
@@ -28,14 +28,9 @@
         self.end_slot_list = list() # # Tracks the end slot allocated in a simulation
         self.modulation_list = list() # Tracks the modulation
         self.bandwidth_list = list() # # Tracks the bandwidth
-<<<<<<< HEAD
-        self.path_index_list = list()
+        self.path_index_list = list() #Tracks the number of times a path was selected
         self.total_transponder_usage_list = list() # Tracks of total transponder
         self.sim_lp_utilization_list = list() # Track of lightpath utilization
-=======
-        self.path_index_list = list() #Tracks the number of times a path was selected
-
->>>>>>> d2afff21
 
     def __repr__(self):
         return f"StatsProps({self.__dict__})"
